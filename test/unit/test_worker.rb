require 'test_helper'

class WorkerTest < Test::Unit::TestCase
  
  context "A CloudCrowd::Worker" do
        
    setup do
<<<<<<< HEAD
      @node = Node.new.instance_variable_get(:@instance)
      @unit = WorkUnit.make
=======
      @node = Node.new.instance_variable_get(:"@instance")
      @unit = WorkUnit.make!
>>>>>>> 4cab41ec
      @worker = Worker.new(@node, JSON.parse(@unit.to_json))
    end
    
    should "instantiate correctly" do
      assert @worker.pid == $$
      assert @worker.unit['id'] == @unit.id
      assert @worker.status == @unit.status
      assert @worker.node == @node
      assert @worker.time_taken > 0
    end
    
    should "be able to retry operations that must succeed" do
      @worker.instance_variable_set :@retry_wait, 0.01
      @worker.expects(:log).at_least(3)
      tries = 0
      @worker.keep_trying_to("do something critical") do
        tries += 1;
        raise 'hell' unless tries > 3
        assert "made it through"
      end    
    end
    
    should "be able to run an action and try to complete it" do
      GraphicsMagick.any_instance.expects(:process).returns('the answer')
      GraphicsMagick.any_instance.expects(:cleanup_work_directory)
      @worker.expects(:complete_work_unit).with({'output' => 'the answer'}.to_json)
      @worker.run_work_unit
    end
    
    should "enchance the options that an action receives with extra info" do
      opts = @worker.enhanced_unit_options
      assert opts['work_unit_id'] == @unit.id
      assert opts['job_id'] == @unit.job.id
      assert opts['attempts'] == @unit.attempts
    end
      
  end
  
end<|MERGE_RESOLUTION|>--- conflicted
+++ resolved
@@ -5,13 +5,8 @@
   context "A CloudCrowd::Worker" do
         
     setup do
-<<<<<<< HEAD
-      @node = Node.new.instance_variable_get(:@instance)
-      @unit = WorkUnit.make
-=======
       @node = Node.new.instance_variable_get(:"@instance")
       @unit = WorkUnit.make!
->>>>>>> 4cab41ec
       @worker = Worker.new(@node, JSON.parse(@unit.to_json))
     end
     
