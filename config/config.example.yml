# The URL where you're planning on running the central server/queue/database.
:central_server:      http://localhost:9173

# The following settings allow you to control the number of workers that can run
# on a given node, to prevent the node from becoming overloaded. 'max_workers'
# is a simple cap on the maximum number of workers a node is allowed to run
# concurrently. 'max_load' is the maximum (one-minute) load average, above which
# a node will refuse to take new work. 'min_free_memory' is the minimum amount
# of free RAM (in megabytes) a node is allowed to have, below which no new
# workers are run. These settings may be used in any combination.
:max_workers:         5
# :max_load:            5.0
# :min_free_memory:     150

# The storage back-end that you'd like to use for intermediate and final results
# of processing. 's3', 'filesystem', and 'cloudfiles' are supported. 'filesystem' should only
# be used in development, on single-machine installations, or networked drives.
# If you *are* developing an action, filesystem is certainly faster and easier.
:storage:             s3

# Please provide your AWS credentials for S3 storage of job output.
:aws_access_key:      [your AWS access key]
:aws_secret_key:      [your AWS secret access key]

# Choose an S3 bucket to store all CloudCrowd output, and decide if you'd like
# to keep all resulting files on S3 private. If so, you'll receive authenticated
# S3 URLs as job output, good for 24 hours. If left public, you'll get the
# straight URLs to the files on S3.
:s3_bucket:           [your CloudCrowd bucket]
:s3_authentication:   no

<<<<<<< HEAD
# The following settings configure local paths. 'local_storage_path' is the
=======
# Cloudfiles
:cloudfiles_username:  [your Rackspace Cloud Files username]
:cloudfiles_api_key:   [your Rackspace Cloud Files API key]
:cloudfiles_container: [your Rackspace Cloud Files container]

# The following settings configure local paths. 'local_storage_path' is the 
>>>>>>> a387a0a5
# directory in which all files will be saved if you're using the 'filesystem'
# storage. 'log_path' and 'pid_path' are the directories in which daemonized
# servers and nodes will store their process ids and log files. The default
# values are listed.
# :local_storage_path:  /tmp/cloud_crowd_storage
# :log_path:            log
# :pid_path:            tmp/pids

# Use HTTP Basic Auth for all requests? (Includes all internal worker requests
# to the central server). If yes, specify the login and password that all
# requests must provide for authentication.
:http_authentication: no
:login:               [your login name]
:password:            [your password]

# Disable the default built-in actions
# :disable_default_actions: true

# By default, CloudCrowd looks for installed actions inside the 'actions'
# subdirectory of this configuration folder. 'actions_path' allows you to load
# additional actions from a location of your choice.
# :actions_path: /path/to/actions

# The number of separate attempts that will be made to process an individual
# work unit, before marking it as having failed.
:work_unit_retries:   3<|MERGE_RESOLUTION|>--- conflicted
+++ resolved
@@ -29,16 +29,12 @@
 :s3_bucket:           [your CloudCrowd bucket]
 :s3_authentication:   no
 
-<<<<<<< HEAD
-# The following settings configure local paths. 'local_storage_path' is the
-=======
 # Cloudfiles
 :cloudfiles_username:  [your Rackspace Cloud Files username]
 :cloudfiles_api_key:   [your Rackspace Cloud Files API key]
 :cloudfiles_container: [your Rackspace Cloud Files container]
 
 # The following settings configure local paths. 'local_storage_path' is the 
->>>>>>> a387a0a5
 # directory in which all files will be saved if you're using the 'filesystem'
 # storage. 'log_path' and 'pid_path' are the directories in which daemonized
 # servers and nodes will store their process ids and log files. The default
